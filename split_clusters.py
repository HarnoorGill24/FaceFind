#!/usr/bin/env python3
"""
FaceFind - split_clusters.py

Split a clustering or prediction CSV into per-label folders.
Places images into directories named after each cluster/label by creating
hard links (or copies with --copy).
"""
import argparse
import csv
import os
import re
import shutil
from pathlib import Path
<<<<<<< HEAD
=======
 codex/create-utility-module-for-image-processing

from typing import Optional
 main
>>>>>>> 32897335


def safe_name(name: str) -> str:
    """Sanitize a cluster/prediction name for filesystem use."""
    name = re.sub(r"[^A-Za-z0-9._-]+", "_", name.strip())
    return name or "unknown"


def main() -> None:
    ap = argparse.ArgumentParser(description="Split images into folders by cluster/prediction")
    ap.add_argument("csv_path", help="CSV file with columns: path and cluster/prediction")
    ap.add_argument("out_dir", help="Destination directory for per-cluster folders")
    ap.add_argument("--copy", action="store_true", help="Copy files instead of hard linking")
    args = ap.parse_args()

    csv_path = Path(args.csv_path).expanduser().resolve()
    out_dir = Path(args.out_dir).expanduser().resolve()
    out_dir.mkdir(parents=True, exist_ok=True)

    def place(cluster: str, src: Path) -> None:
        dest = out_dir / safe_name(cluster)
        dest.mkdir(parents=True, exist_ok=True)
        dst = dest / src.name
        if args.copy:
            shutil.copy2(src, dst)
        else:
            try:
                os.link(src, dst)  # hardlink to save space
            except Exception:
                shutil.copy2(src, dst)

    placed = 0
    with csv_path.open("r", newline="", encoding="utf-8") as f:
        reader = csv.DictReader(f)
        for row in reader:
            p = (row.get("path") or row.get("crop_path") or row.get("file") or row.get("image") or "").strip()
<<<<<<< HEAD
=======
 codex/create-utility-module-for-image-processing
>>>>>>> 32897335
            cl = (
                row.get("cluster")
                or row.get("cluster_id")
                or row.get("pred_label")
                or row.get("label")
                or row.get("prediction")
                or ""
            ).strip()
<<<<<<< HEAD
=======

            cl = (row.get("cluster") or row.get("cluster_id") or row.get("pred_label") or row.get("label") or row.get("prediction") or "").strip()
 main
>>>>>>> 32897335
            if not p or not cl:
                continue
            src = Path(p).expanduser()
            if not src.is_absolute():
                src = (csv_path.parent / src).resolve()
            if not src.exists():
                continue
            try:
                place(cl, src)
                placed += 1
            except Exception:
                pass

    print(f"[INFO] Placed {placed} files into {out_dir}")


if __name__ == "__main__":
    main()<|MERGE_RESOLUTION|>--- conflicted
+++ resolved
@@ -12,13 +12,10 @@
 import re
 import shutil
 from pathlib import Path
-<<<<<<< HEAD
-=======
  codex/create-utility-module-for-image-processing
 
 from typing import Optional
  main
->>>>>>> 32897335
 
 
 def safe_name(name: str) -> str:
@@ -55,10 +52,7 @@
         reader = csv.DictReader(f)
         for row in reader:
             p = (row.get("path") or row.get("crop_path") or row.get("file") or row.get("image") or "").strip()
-<<<<<<< HEAD
-=======
  codex/create-utility-module-for-image-processing
->>>>>>> 32897335
             cl = (
                 row.get("cluster")
                 or row.get("cluster_id")
@@ -67,12 +61,10 @@
                 or row.get("prediction")
                 or ""
             ).strip()
-<<<<<<< HEAD
-=======
+
 
             cl = (row.get("cluster") or row.get("cluster_id") or row.get("pred_label") or row.get("label") or row.get("prediction") or "").strip()
  main
->>>>>>> 32897335
             if not p or not cl:
                 continue
             src = Path(p).expanduser()
